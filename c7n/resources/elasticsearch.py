--- conflicted
+++ resolved
@@ -3,15 +3,10 @@
 import jmespath
 import json
 
-<<<<<<< HEAD
-from c7n.actions import Action, ModifyVpcSecurityGroupsAction
-from c7n.filters import MetricsFilter, ValueFilter, Filter
-=======
 from c7n.actions import Action, ModifyVpcSecurityGroupsAction, RemovePolicyBase
-from c7n.filters import MetricsFilter, CrossAccountAccessFilter
+from c7n.filters import MetricsFilter, CrossAccountAccessFilter, ValueFilter
 from c7n.exceptions import PolicyValidationError
->>>>>>> e8c24a30
-from c7n.filters.vpc import SecurityGroupFilter, SubnetFilter, VpcFilter
+from c7n.filters.vpc import SecurityGroupFilter, SubnetFilter, VpcFilter, Filter
 from c7n.manager import resources
 from c7n.query import ConfigSource, DescribeSource, QueryResourceManager, TypeInfo
 from c7n.utils import chunks, local_session, type_schema
@@ -104,11 +99,8 @@
     """
     Filter a resource by its associcated kms key and optionally the aliasname
     of the kms key by using 'c7n:AliasName'
-
-    :example:
-
-    .. code-block:: yaml
-
+    :example:
+    .. code-block:: yaml
         policies:
           - name: elasticsearch-kms-key
             resource: aws.elasticsearch
@@ -121,23 +113,12 @@
     RelatedIdsExpression = 'EncryptionAtRestOptions.KmsKeyId'
 
 
-<<<<<<< HEAD
 @ElasticSearchDomain.filter_registry.register('cross-cluster')
 class ElasticSearchSearchConnections(Filter):
     """Check for Cloudfront distribution config values
-=======
-@ElasticSearchDomain.filter_registry.register('cross-account')
-class ElasticSearchCrossAccountAccessFilter(CrossAccountAccessFilter):
-    """
-    Filter to return all elasticsearch domains with cross account access permissions
->>>>>>> e8c24a30
-
-    :example:
-
-    .. code-block:: yaml
-
+    :example:
+    .. code-block:: yaml
         policies:
-<<<<<<< HEAD
           - name: elasticsearch-cross-cluster
             resource: aws.elasticsearch
             filters:
@@ -228,7 +209,15 @@
                 results.append(r)
 
         return results
-=======
+
+
+@ElasticSearchDomain.filter_registry.register('cross-account')
+class ElasticSearchCrossAccountAccessFilter(CrossAccountAccessFilter):
+    """
+    Filter to return all elasticsearch domains with cross account access permissions
+    :example:
+    .. code-block:: yaml
+        policies:
           - name: check-elasticsearch-cross-account
             resource: aws.elasticsearch
             filters:
@@ -256,11 +245,8 @@
 class RemovePolicyStatement(RemovePolicyBase):
     """
     Action to remove policy statements from elasticsearch
-
-    :example:
-
-    .. code-block:: yaml
-
+    :example:
+    .. code-block:: yaml
         policies:
           - name: elasticsearch-cross-account
             resource: aws.elasticsearch
@@ -305,7 +291,6 @@
             )
 
         return
->>>>>>> e8c24a30
 
 
 @ElasticSearchDomain.action_registry.register('post-finding')
@@ -382,11 +367,8 @@
 @ElasticSearchDomain.action_registry.register('tag')
 class ElasticSearchAddTag(Tag):
     """Action to create tag(s) on an existing elasticsearch domain
-
-    :example:
-
-    .. code-block:: yaml
-
+    :example:
+    .. code-block:: yaml
                 policies:
                   - name: es-add-tag
                     resource: elasticsearch
@@ -410,11 +392,8 @@
 @ElasticSearchDomain.action_registry.register('remove-tag')
 class ElasticSearchRemoveTag(RemoveTag):
     """Removes tag(s) on an existing elasticsearch domain
-
-    :example:
-
-    .. code-block:: yaml
-
+    :example:
+    .. code-block:: yaml
         policies:
           - name: es-remove-tag
             resource: elasticsearch
@@ -437,11 +416,8 @@
 @ElasticSearchDomain.action_registry.register('mark-for-op')
 class ElasticSearchMarkForOp(TagDelayedAction):
     """Tag an elasticsearch domain for action later
-
-    :example:
-
-    .. code-block:: yaml
-
+    :example:
+    .. code-block:: yaml
                 policies:
                   - name: es-delete-missing
                     resource: elasticsearch
